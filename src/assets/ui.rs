use bevy::{
    prelude::{Handle, Resource, TextureAtlasLayout},
    render::texture::Image,
    text::Font,
};
use bevy_asset_loader::prelude::AssetCollection;
use thetawave_interface::abilities::{SlotOneAbilityType, SlotTwoAbilityType};

#[derive(AssetCollection, Resource)]
pub struct UiAssets {
    #[asset(key = "thetawave_logo.layout")]
    pub thetawave_logo_layout: Handle<TextureAtlasLayout>,
    #[asset(key = "thetawave_logo.image")]
    pub thetawave_logo_image: Handle<Image>,
    #[asset(key = "thetawave_menu_button.layout")]
    pub thetawave_menu_button_layout: Handle<TextureAtlasLayout>,
    #[asset(key = "thetawave_menu_button.image")]
    pub thetawave_menu_button_image: Handle<Image>,
<<<<<<< HEAD
    #[asset(key = "ability_icon.mega_blast")]
    pub mega_blast_ability: Handle<Image>,
    #[asset(key = "ability_icon.charge")]
    pub charge_ability: Handle<Image>,
    #[asset(key = "ability_icon.standard_blast")]
    pub standard_blast_ability: Handle<Image>,
    #[asset(key = "ability_icon.standard_bullet")]
    pub standard_bullet_ability: Handle<Image>,
    #[asset(key = "ability_slot.left")]
    pub left_ability_slot: Handle<Image>,
    #[asset(key = "ability_slot.right")]
    pub right_ability_slot: Handle<Image>,
    #[asset(key = "font.wibletown")]
    pub wibletown_font: Handle<Font>,
}

impl UiAssets {
    pub fn get_slot_1_ability_image(&self, ability_type: &SlotOneAbilityType) -> Handle<Image> {
        match ability_type {
            SlotOneAbilityType::StandardBlast => self.standard_blast_ability.clone(),
            SlotOneAbilityType::StandardBullet => self.standard_bullet_ability.clone(),
        }
    }

    pub fn get_slot_2_ability_image(&self, ability_type: &SlotTwoAbilityType) -> Handle<Image> {
        match ability_type {
            SlotTwoAbilityType::MegaBlast => self.mega_blast_ability.clone(),
            SlotTwoAbilityType::Charge => self.charge_ability.clone(),
        }
    }

    pub fn get_ability_slot_image(&self, is_flipped: bool) -> Handle<Image> {
        if is_flipped {
            self.right_ability_slot.clone()
        } else {
            self.left_ability_slot.clone()
        }
    }
=======
    #[asset(key = "warning_gradient")]
    pub warning_gradient: Handle<Image>,
    #[asset(key = "defense_gradient")]
    pub defense_gradient: Handle<Image>,
>>>>>>> 239c7e41
}<|MERGE_RESOLUTION|>--- conflicted
+++ resolved
@@ -16,7 +16,6 @@
     pub thetawave_menu_button_layout: Handle<TextureAtlasLayout>,
     #[asset(key = "thetawave_menu_button.image")]
     pub thetawave_menu_button_image: Handle<Image>,
-<<<<<<< HEAD
     #[asset(key = "ability_icon.mega_blast")]
     pub mega_blast_ability: Handle<Image>,
     #[asset(key = "ability_icon.charge")]
@@ -31,6 +30,10 @@
     pub right_ability_slot: Handle<Image>,
     #[asset(key = "font.wibletown")]
     pub wibletown_font: Handle<Font>,
+    #[asset(key = "warning_gradient")]
+    pub warning_gradient: Handle<Image>,
+    #[asset(key = "defense_gradient")]
+    pub defense_gradient: Handle<Image>,
 }
 
 impl UiAssets {
@@ -55,10 +58,4 @@
             self.left_ability_slot.clone()
         }
     }
-=======
-    #[asset(key = "warning_gradient")]
-    pub warning_gradient: Handle<Image>,
-    #[asset(key = "defense_gradient")]
-    pub defense_gradient: Handle<Image>,
->>>>>>> 239c7e41
 }