--- conflicted
+++ resolved
@@ -425,14 +425,8 @@
                         .into(),
                     texture: mob_assets.get_thruster_image(mob_type).unwrap().into(),
                     transform: Transform::from_xyz(0.0, thruster.y_offset, -1.0),
-<<<<<<< HEAD
-                    sprite: TextureAtlasSprite {
+                    sprite: Sprite {
                         color: thruster.affine_bloom_transformation(game_options.bloom_intensity),
-=======
-                    sprite: Sprite {
-                        color: mob_assets
-                            .get_thruster_color(mob_type, game_options.bloom_intensity),
->>>>>>> 66306c45
                         ..Default::default()
                     },
                     ..Default::default()
