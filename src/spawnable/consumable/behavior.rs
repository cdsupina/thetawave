--- conflicted
+++ resolved
@@ -171,15 +171,6 @@
                                 ConsumableEffect::GainHealth(health) => {
                                     player_component.health.heal(*health);
                                 }
-<<<<<<< HEAD
-                                ConsumableEffect::GainDefense(defense) => {
-                                    if let Some(level) = &mut run_resource.level {
-                                        let ObjectiveType::Defense(health) = &mut level.objective;
-                                        health.heal(*defense);
-                                    }
-                                }
-=======
->>>>>>> cd94b46f
                                 ConsumableEffect::GainArmor(armor) => {
                                     player_component.health.gain_armor(*armor);
                                 }
