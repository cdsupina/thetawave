--- conflicted
+++ resolved
@@ -168,19 +168,13 @@
 
     effect
         .insert(SpriteSheetBundle {
-<<<<<<< HEAD
-            texture_atlas: effect_assets.get_asset(effect_type).unwrap_or_default(),
-            sprite: TextureAtlasSprite {
-                color: effect_data.affine_bloom_transformation(game_options.bloom_intensity),
-=======
             atlas: effect_assets
                 .get_texture_atlas_layout(effect_type)
                 .unwrap_or_default()
                 .into(),
             texture: effect_assets.get_image(effect_type).unwrap_or_default(),
             sprite: Sprite {
-                color: effect_assets.get_color(effect_type, game_options.bloom_intensity),
->>>>>>> 66306c45
+                color: effect_data.affine_bloom_transformation(game_options.bloom_intensity),
                 ..Default::default()
             },
             ..Default::default()
