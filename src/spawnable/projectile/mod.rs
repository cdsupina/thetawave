use bevy::prelude::{
    Commands, Component, Entity, Event, EventReader, EventWriter, Name, Quat, Res, Resource,
    Sprite, SpriteSheetBundle, Timer, TimerMode, Transform, Vec2, Vec3Swizzles,
};
use bevy_rapier2d::prelude::{
    ActiveEvents, Collider, CollisionGroups, Group, LockedAxes, RigidBody, Sensor, Velocity,
};
use serde::Deserialize;
use std::collections::HashMap;
use thetawave_interface::{
    audio::PlaySoundEffectEvent,
    game::options::GameOptions,
    spawnable::{Faction, ProjectileType, SpawnableType},
    states::GameCleanup,
    weapon::WeaponProjectileData,
};

use crate::collision::{
    ALLY_PROJECTILE_COLLIDER_GROUP, ENEMY_PROJECTILE_COLLIDER_GROUP,
    HORIZONTAL_BARRIER_COLLIDER_GROUP, NEUTRAL_PROJECTILE_COLLIDER_GROUP, SPAWNABLE_COLLIDER_GROUP,
};
use crate::{
    animation::{AnimationComponent, AnimationData},
    assets::ProjectileAssets,
    game::GameParametersResource,
    spawnable::{SpawnableBehavior, SpawnableComponent},
    weapon::WeaponProjectileInitialVelocitiesExt,
};

mod behavior;

pub use self::behavior::{projectile_execute_behavior_system, ProjectileBehavior};

use super::{ColliderData, InitialMotion};

#[derive(Event, Clone)]
pub struct FireWeaponEvent {
    pub weapon_projectile_data: WeaponProjectileData,
    pub source_transform: Transform,
    pub source_entity: Entity,
    pub initial_motion: InitialMotion,
}

/// Core component for projectiles
#[derive(Component)]
pub struct ProjectileComponent {
    /// Type of projectile
    pub projectile_type: ProjectileType,
    /// Projectile specific behaviors
    pub behaviors: Vec<ProjectileBehavior>,
    /// Damage dealt to target
    pub damage: usize,
    /// Time the projectile has existed
    pub time_alive: f32,
    /// Entity that fired the projectile
    pub source: Entity,
}

/// Data about mob entities that can be stored in data ron file
#[derive(Deserialize)]
pub struct ProjectileData {
    /// Type of projectile
    pub projectile_type: ProjectileType,
    /// List of spawnable behaviors that are performed
    pub spawnable_behaviors: Vec<SpawnableBehavior>,
    /// List of projectile behaviors that are performed
    pub projectile_behaviors: Vec<ProjectileBehavior>,
    /// Animation (currently loops single animation in specified direction)
    pub animation: AnimationData,
    /// Z level of transform of projectile
    pub z_level: f32,
    /// Collider
    pub collider: ColliderData,
    /// If it has a contact collider
    pub is_solid: bool,
    /// Color for bloom effect
    pub bloom_color: Color,
}

impl ProjectileData {
    pub fn affine_bloom_transformation(&self, bloom_intensity: f32) -> Color {
        Color::rgb(
            1.0 + self.bloom_color.r() * bloom_intensity,
            1.0 + self.bloom_color.g() * bloom_intensity,
            1.0 + self.bloom_color.b() * bloom_intensity,
        )
    }
}

/// Stores data about mob entities
#[derive(Resource)]
pub struct ProjectileResource {
    /// Projectile types mapped to projectile data
    pub projectiles: HashMap<ProjectileType, ProjectileData>,
}

/// Spawns projectiles from events
pub fn spawn_projectile_system(
    mut commands: Commands,
    mut fire_weapon_event_reader: EventReader<FireWeaponEvent>,
    mut sound_effect_event_writer: EventWriter<PlaySoundEffectEvent>,
    projectile_resource: Res<ProjectileResource>,
    projectile_assets: Res<ProjectileAssets>,
    game_parameters: Res<GameParametersResource>,
    game_options: Res<GameOptions>,
) {
    for event in fire_weapon_event_reader.read() {
        spawn_projectile_from_weapon(
            &mut commands,
            &mut sound_effect_event_writer,
            event.weapon_projectile_data.clone(),
            event.initial_motion.clone(),
            event.source_entity,
            event.source_transform,
            &projectile_resource,
            &projectile_assets,
            &game_parameters,
            &game_options,
        );
    }
}

pub fn spawn_projectile_from_weapon(
    commands: &mut Commands,
    sound_effect_event_writer: &mut EventWriter<PlaySoundEffectEvent>,
    weapon_projectile_data: WeaponProjectileData,
    initial_motion: InitialMotion,
    source_entity: Entity,
    source_transform: Transform,
    projectile_resource: &ProjectileResource,
    projectile_assets: &ProjectileAssets,
    game_parameters: &GameParametersResource,
    game_options: &GameOptions,
) {
    // Play the sound effect for the projectiles firing
    sound_effect_event_writer.send(PlaySoundEffectEvent {
        sound_effect_type: weapon_projectile_data.sound.clone(),
    });

    // Get data for the type of ammunition being spawned
    let projectile_data = &projectile_resource.projectiles[&weapon_projectile_data.ammunition];

    // Get the behaviors for the type of ammunition being spawned and add a despawn behavior
    let mut projectile_behaviors = projectile_data.projectile_behaviors.clone();
    projectile_behaviors.push(ProjectileBehavior::TimedDespawn {
        despawn_time: weapon_projectile_data.despawn_time,
    });

    // Create the transform for spawned projectiles
    let projectile_transform = Transform {
        translation: match weapon_projectile_data.position {
            thetawave_interface::spawnable::SpawnPosition::Global(pos) => pos,
            thetawave_interface::spawnable::SpawnPosition::Local(pos) => {
                source_transform.translation.xy() + pos
            }
        }
        .extend(projectile_data.z_level),
        scale: Vec2::splat(game_parameters.sprite_scale * weapon_projectile_data.size).extend(1.0),
        rotation: Quat::from_rotation_z(weapon_projectile_data.direction),
    };

    // Set the correct collider group for the ammunition based on the faction
    let projectile_colider_group =
        get_projectile_collider_group(weapon_projectile_data.ammunition.get_faction());

    // Get a vec of linvels to create the spread pattern
    let spread_linvels = weapon_projectile_data.get_linvels(game_parameters.max_player_projectiles);

    for linvel in spread_linvels {
        let new_initial_motion =
            if let Some(mut initial_motion_linvel) = initial_motion.clone().linvel {
                // Convert the angle to a velocity vector
                initial_motion_linvel += linvel;

                InitialMotion {
                    linvel: Some(initial_motion_linvel),
                    ..initial_motion.clone()
                }
            } else {
                initial_motion.clone()
            };

        // create projectile entity
        let mut projectile = commands.spawn_empty();

        projectile
            .insert(LockedAxes::ROTATION_LOCKED)
            .insert(SpriteSheetBundle {
<<<<<<< HEAD
                texture_atlas: projectile_assets.get_asset(&weapon_projectile_data.ammunition),
                sprite: TextureAtlasSprite {
                    color: projectile_data
                        .affine_bloom_transformation(game_options.bloom_intensity),
=======
                atlas: projectile_assets
                    .get_texture_atlas_layout(&weapon_projectile_data.ammunition)
                    .into(),
                texture: projectile_assets.get_image(&weapon_projectile_data.ammunition),
                sprite: Sprite {
                    color: projectile_assets.get_color(
                        &weapon_projectile_data.ammunition,
                        game_options.bloom_intensity,
                    ),
>>>>>>> 66306c45
                    ..Default::default()
                },
                ..Default::default()
            })
            .insert(AnimationComponent {
                timer: Timer::from_seconds(
                    projectile_data.animation.frame_duration,
                    TimerMode::Repeating,
                ),
                direction: projectile_data.animation.direction.clone(),
            })
            .insert(RigidBody::Dynamic)
            .insert(Velocity::from(new_initial_motion))
            .insert(projectile_transform)
            .insert(Collider::cuboid(
                projectile_data.collider.dimensions.x,
                projectile_data.collider.dimensions.y,
            ))
            .insert(ProjectileComponent {
                projectile_type: projectile_data.projectile_type.clone(),
                behaviors: projectile_behaviors.clone(),
                damage: weapon_projectile_data.damage,
                time_alive: 0.0,
                source: source_entity,
            })
            .insert(SpawnableComponent {
                spawnable_type: SpawnableType::Projectile(projectile_data.projectile_type.clone()),
                acceleration: Vec2::ZERO,
                deceleration: Vec2::ZERO,
                speed: [game_parameters.max_speed, game_parameters.max_speed].into(), // highest possible speed
                angular_acceleration: 0.0,
                angular_deceleration: 0.0,
                angular_speed: game_parameters.max_speed,
                behaviors: projectile_data.spawnable_behaviors.clone(),
            })
            .insert(ActiveEvents::COLLISION_EVENTS)
            .insert(CollisionGroups {
                memberships: SPAWNABLE_COLLIDER_GROUP | projectile_colider_group,
                filters: Group::ALL
                    ^ (HORIZONTAL_BARRIER_COLLIDER_GROUP
                        | SPAWNABLE_COLLIDER_GROUP
                        | projectile_colider_group),
            })
            .insert(GameCleanup)
            .insert(Name::new(projectile_data.projectile_type.to_string()));

        if !projectile_data.is_solid {
            projectile.insert(Sensor);
        }
    }
}

fn get_projectile_collider_group(faction: Faction) -> Group {
    match faction {
        Faction::Ally => ALLY_PROJECTILE_COLLIDER_GROUP,
        Faction::Enemy => ENEMY_PROJECTILE_COLLIDER_GROUP,
        Faction::Neutral => NEUTRAL_PROJECTILE_COLLIDER_GROUP,
    }
}<|MERGE_RESOLUTION|>--- conflicted
+++ resolved
@@ -1,6 +1,9 @@
-use bevy::prelude::{
-    Commands, Component, Entity, Event, EventReader, EventWriter, Name, Quat, Res, Resource,
-    Sprite, SpriteSheetBundle, Timer, TimerMode, Transform, Vec2, Vec3Swizzles,
+use bevy::{
+    prelude::{
+        Commands, Component, Entity, Event, EventReader, EventWriter, Name, Quat, Res, Resource,
+        Sprite, SpriteSheetBundle, Timer, TimerMode, Transform, Vec2, Vec3Swizzles,
+    },
+    render::color::Color,
 };
 use bevy_rapier2d::prelude::{
     ActiveEvents, Collider, CollisionGroups, Group, LockedAxes, RigidBody, Sensor, Velocity,
@@ -186,22 +189,13 @@
         projectile
             .insert(LockedAxes::ROTATION_LOCKED)
             .insert(SpriteSheetBundle {
-<<<<<<< HEAD
-                texture_atlas: projectile_assets.get_asset(&weapon_projectile_data.ammunition),
-                sprite: TextureAtlasSprite {
-                    color: projectile_data
-                        .affine_bloom_transformation(game_options.bloom_intensity),
-=======
                 atlas: projectile_assets
                     .get_texture_atlas_layout(&weapon_projectile_data.ammunition)
                     .into(),
                 texture: projectile_assets.get_image(&weapon_projectile_data.ammunition),
                 sprite: Sprite {
-                    color: projectile_assets.get_color(
-                        &weapon_projectile_data.ammunition,
-                        game_options.bloom_intensity,
-                    ),
->>>>>>> 66306c45
+                    color: projectile_data
+                        .affine_bloom_transformation(game_options.bloom_intensity),
                     ..Default::default()
                 },
                 ..Default::default()
