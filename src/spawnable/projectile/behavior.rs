use crate::{
    assets::SoundEffectType,
    audio::PlaySoundEffectEvent,
    collision::SortedCollisionEvent,
    spawnable::{MobComponent, MobSegmentComponent, PlayerComponent, SpawnEffectEvent},
};
use bevy::prelude::*;
use serde::Deserialize;
use thetawave_interface::{
    health::DamageDealtEvent,
    spawnable::{EffectType, Faction, ProjectileType},
};

use super::ProjectileComponent;

/// Types of behaviors that can be performed by projectiles
#[derive(Deserialize, Clone)]
pub enum ProjectileBehavior {
    ExplodeOnIntersection,
    ExplodeOnContact,
    DealDamageOnIntersection,
    DealDamageOnContact,
    TimedDespawn { despawn_time: f32 },
}

/// Manages executing behaviors of mobs
#[allow(clippy::too_many_arguments)]
pub fn projectile_execute_behavior_system(
    mut commands: Commands,
    mut projectile_query: Query<(Entity, &Transform, &mut ProjectileComponent)>,
    player_query: Query<(Entity, &PlayerComponent)>,
    mut mob_query: Query<(Entity, &mut MobComponent)>,
    mut mob_segment_query: Query<(Entity, &mut MobSegmentComponent)>,
    mut collision_events: EventReader<SortedCollisionEvent>,
    mut spawn_effect_event_writer: EventWriter<SpawnEffectEvent>,
    time: Res<Time>,
    mut sound_effect_event_writer: EventWriter<PlaySoundEffectEvent>,
    mut damage_dealt_event_writer: EventWriter<DamageDealtEvent>,
) {
    // Put all collision events in a vec so they can be read more than once
    let mut collision_events_vec = vec![];
    for collision_event in collision_events.iter() {
        collision_events_vec.push(collision_event);
    }

    // iterate through all projectiles
    for (entity, projectile_transform, mut projectile_component) in projectile_query.iter_mut() {
        let projectile_type = projectile_component.projectile_type.clone();
        for behavior in projectile_component.behaviors.clone() {
            match behavior {
                ProjectileBehavior::ExplodeOnIntersection => explode_on_intersection(
                    &mut commands,
                    entity,
                    projectile_transform,
                    &collision_events_vec,
                    &mut spawn_effect_event_writer,
                    &mut sound_effect_event_writer,
                ),
                ProjectileBehavior::ExplodeOnContact => explode_on_contact(
                    &mut commands,
                    entity,
                    projectile_transform,
                    &collision_events_vec,
                    &mut spawn_effect_event_writer,
                    &mut sound_effect_event_writer,
                ),
                ProjectileBehavior::DealDamageOnContact => deal_damage_on_contact(
                    entity,
                    &collision_events_vec,
                    &player_query,
                    &mut mob_query,
                    &mut mob_segment_query,
                    &mut sound_effect_event_writer,
                    &mut damage_dealt_event_writer,
                ),
                ProjectileBehavior::DealDamageOnIntersection => deal_damage_on_intersection(
                    entity,
                    &collision_events_vec,
                    &player_query,
                    &mut mob_query,
                    &mut mob_segment_query,
                    &mut sound_effect_event_writer,
                    &mut damage_dealt_event_writer,
                ),
                ProjectileBehavior::TimedDespawn { despawn_time } => {
                    projectile_component.time_alive += time.delta_seconds();
                    if projectile_component.time_alive > despawn_time {
                        match &projectile_type {
                            ProjectileType::Blast(faction) => match faction {
                                Faction::Enemy => {
                                    spawn_effect_event_writer.send(SpawnEffectEvent {
                                        effect_type: EffectType::EnemyBlastDespawn,
                                        transform: Transform {
                                            translation: projectile_transform.translation,
                                            scale: projectile_transform.scale,
                                            ..Default::default()
                                        },
                                        ..default()
                                    });
                                }
                                Faction::Ally => {
                                    spawn_effect_event_writer.send(SpawnEffectEvent {
                                        effect_type: EffectType::AllyBlastDespawn,
                                        transform: Transform {
                                            translation: projectile_transform.translation,
                                            scale: projectile_transform.scale,
                                            ..Default::default()
                                        },
                                        ..default()
                                    });
                                }
                                _ => {}
                            },
                            ProjectileType::Bullet(faction) => match faction {
                                Faction::Enemy => {
                                    spawn_effect_event_writer.send(SpawnEffectEvent {
                                        effect_type: EffectType::EnemyBulletDespawn,
                                        transform: Transform {
                                            translation: projectile_transform.translation,
                                            scale: projectile_transform.scale,
                                            ..Default::default()
                                        },
                                        ..default()
                                    });
                                }

                                Faction::Ally => {
                                    spawn_effect_event_writer.send(SpawnEffectEvent {
                                        effect_type: EffectType::AllyBulletDespawn,
                                        transform: Transform {
                                            translation: projectile_transform.translation,
                                            scale: projectile_transform.scale,
                                            ..Default::default()
                                        },
                                        ..default()
                                    });
                                }
                                _ => {}
                            },
                        }

                        commands.entity(entity).despawn_recursive();
                    }
                }
            }
        }
    }
}

#[allow(clippy::too_many_arguments)]
fn deal_damage_on_contact(
    entity: Entity,
    collision_events: &[&SortedCollisionEvent],
    player_query: &Query<(Entity, &PlayerComponent)>,
    mob_query: &mut Query<(Entity, &mut MobComponent)>,
    mob_segment_query: &mut Query<(Entity, &mut MobSegmentComponent)>,
    sound_effect_event_writer: &mut EventWriter<PlaySoundEffectEvent>,
    damage_dealt_event_writer: &mut EventWriter<DamageDealtEvent>,
) {
    for collision_event in collision_events.iter() {
        match collision_event {
            SortedCollisionEvent::PlayerToProjectileContact {
                player_entity,
                projectile_entity,
                projectile_faction,
                player_damage: _,
                projectile_damage,
            } => {
                if entity == *projectile_entity
                    && matches!(
                        projectile_faction.clone(),
                        Faction::Neutral | Faction::Enemy
                    )
                {
                    // deal damage to player
<<<<<<< HEAD
                    sound_effect_event_writer.send(PlaySoundEffectEvent {
                        sound_effect_type: SoundEffectType::PlayerHit,
                    });
                    for (player_entity_q, player_component) in player_query.iter() {
=======
                    audio_channel.play(audio_assets.player_hit.clone());
                    for (player_entity_q, _player_component) in player_query.iter() {
>>>>>>> ca99588f
                        if *player_entity == player_entity_q && *projectile_damage > 0 {
                            damage_dealt_event_writer.send(DamageDealtEvent {
                                damage: *projectile_damage,
                                target: player_entity_q,
                            });
                        }
                    }

                    continue;
                }
            }
            SortedCollisionEvent::MobToProjectileContact {
                mob_entity,
                projectile_entity,
                mob_faction,
                projectile_faction,
                projectile_damage,
                projectile_source: _,
            } => {
                if entity == *projectile_entity
                    && !match mob_faction {
                        Faction::Ally => matches!(projectile_faction, Faction::Ally),
                        Faction::Enemy => matches!(projectile_faction, Faction::Enemy),
                        Faction::Neutral => matches!(projectile_faction, Faction::Neutral),
                    }
                {
                    // deal damage to mob
<<<<<<< HEAD
                    sound_effect_event_writer.send(PlaySoundEffectEvent {
                        sound_effect_type: SoundEffectType::BulletDing,
                    });
                    for (mob_entity_q, mut mob_component) in mob_query.iter_mut() {
=======
                    audio_channel.play(audio_assets.bullet_ding.clone());
                    for (mob_entity_q, _mob_component) in mob_query.iter_mut() {
>>>>>>> ca99588f
                        if *mob_entity == mob_entity_q && *projectile_damage > 0 {
                            damage_dealt_event_writer.send(DamageDealtEvent {
                                damage: *projectile_damage,
                                target: mob_entity_q,
                            });
                        }
                    }

                    continue;
                }
            }
            SortedCollisionEvent::MobSegmentToProjectileContact {
                mob_segment_entity,
                projectile_entity,
                mob_segment_faction,
                projectile_faction,
                projectile_damage,
            } => {
                if entity == *projectile_entity
                    && !match mob_segment_faction {
                        Faction::Ally => matches!(projectile_faction, Faction::Ally),
                        Faction::Enemy => matches!(projectile_faction, Faction::Enemy),
                        Faction::Neutral => matches!(projectile_faction, Faction::Neutral),
                    }
                {
                    // deal damage to mob
<<<<<<< HEAD
                    sound_effect_event_writer.send(PlaySoundEffectEvent {
                        sound_effect_type: SoundEffectType::BulletDing,
                    });
                    for (mob_segment_entity_q, mut mob_segment_component) in
=======
                    audio_channel.play(audio_assets.bullet_ding.clone());
                    for (mob_segment_entity_q, _mob_segment_component) in
>>>>>>> ca99588f
                        mob_segment_query.iter_mut()
                    {
                        if *mob_segment_entity == mob_segment_entity_q && *projectile_damage > 0 {
                            damage_dealt_event_writer.send(DamageDealtEvent {
                                damage: *projectile_damage,
                                target: mob_segment_entity_q,
                            });
                        }
                    }

                    continue;
                }
            }
            _ => {}
        }
    }
}

#[allow(clippy::too_many_arguments)]
fn deal_damage_on_intersection(
    entity: Entity,
    collision_events: &[&SortedCollisionEvent],
    player_query: &Query<(Entity, &PlayerComponent)>,
    mob_query: &mut Query<(Entity, &mut MobComponent)>,
    mob_segment_query: &mut Query<(Entity, &mut MobSegmentComponent)>,
    sound_effect_event_writer: &mut EventWriter<PlaySoundEffectEvent>,
    damage_dealt_event_writer: &mut EventWriter<DamageDealtEvent>,
) {
    for collision_event in collision_events.iter() {
        match collision_event {
            SortedCollisionEvent::PlayerToProjectileIntersection {
                player_entity,
                projectile_entity,
                projectile_faction,
                projectile_damage,
            } => {
                if entity == *projectile_entity
                    && matches!(
                        projectile_faction.clone(),
                        Faction::Neutral | Faction::Enemy
                    )
                {
                    // deal damage to player
                    for (player_entity_q, _player_component) in player_query.iter() {
                        if *player_entity == player_entity_q && *projectile_damage > 0 {
                            damage_dealt_event_writer.send(DamageDealtEvent {
                                damage: *projectile_damage,
                                target: player_entity_q,
                            });
                            sound_effect_event_writer.send(PlaySoundEffectEvent {
                                sound_effect_type: SoundEffectType::PlayerHit,
                            });
                        }
                    }

                    continue;
                }
            }

            SortedCollisionEvent::MobToProjectileIntersection {
                mob_entity,
                projectile_entity,
                mob_faction,
                projectile_faction,
                projectile_damage,
                projectile_source: _,
            } => {
                if entity == *projectile_entity
                    && !match mob_faction {
                        Faction::Ally => matches!(projectile_faction, Faction::Ally),
                        Faction::Enemy => matches!(projectile_faction, Faction::Enemy),
                        Faction::Neutral => matches!(projectile_faction, Faction::Neutral),
                    }
                {
                    // deal damage to mob
                    for (mob_entity_q, _mob_component) in mob_query.iter_mut() {
                        if *mob_entity == mob_entity_q && *projectile_damage > 0 {
                            damage_dealt_event_writer.send(DamageDealtEvent {
                                damage: *projectile_damage,
                                target: mob_entity_q,
                            });
                        }
                    }

                    continue;
                }
            }
            SortedCollisionEvent::MobSegmentToProjectileIntersection {
                mob_segment_entity,
                projectile_entity,
                mob_segment_faction,
                projectile_faction,
                projectile_damage,
            } => {
                if entity == *projectile_entity
                    && !match mob_segment_faction {
                        Faction::Ally => matches!(projectile_faction, Faction::Ally),
                        Faction::Enemy => matches!(projectile_faction, Faction::Enemy),
                        Faction::Neutral => matches!(projectile_faction, Faction::Neutral),
                    }
                {
                    // deal damage to mob
                    for (mob_segment_entity_q, _mob_segment_component) in
                        mob_segment_query.iter_mut()
                    {
                        if *mob_segment_entity == mob_segment_entity_q && *projectile_damage > 0 {
                            damage_dealt_event_writer.send(DamageDealtEvent {
                                damage: *projectile_damage,
                                target: mob_segment_entity_q,
                            });
                        }
                    }

                    continue;
                }
            }
            _ => {}
        }
    }
}

/// Explode projectile on impact
fn explode_on_intersection(
    commands: &mut Commands,
    entity: Entity,
    transform: &Transform,
    collision_events: &[&SortedCollisionEvent],
    spawn_effect_event_writer: &mut EventWriter<SpawnEffectEvent>,
    sound_effect_event_writer: &mut EventWriter<PlaySoundEffectEvent>,
) {
    for collision_event in collision_events.iter() {
        match collision_event {
            SortedCollisionEvent::PlayerToProjectileIntersection {
                player_entity: _,
                projectile_entity,
                projectile_faction,
                projectile_damage: _,
            } => {
                if entity == *projectile_entity
                    && matches!(
                        projectile_faction.clone(),
                        Faction::Neutral | Faction::Enemy
                    )
                {
                    // spawn explosion
                    spawn_effect_event_writer.send(SpawnEffectEvent {
                        effect_type: EffectType::EnemyBlastExplosion,
                        transform: Transform {
                            translation: transform.translation,
                            scale: transform.scale,
                            ..Default::default()
                        },
                        ..default()
                    });

                    // despawn blast
                    commands.entity(entity).despawn_recursive();

                    continue;
                }
            }

            SortedCollisionEvent::MobToProjectileIntersection {
                mob_entity: _,
                projectile_entity,
                mob_faction,
                projectile_faction,
                projectile_damage: _,
                projectile_source: _,
            } => {
                if entity == *projectile_entity
                    && !match mob_faction {
                        Faction::Ally => matches!(projectile_faction, Faction::Ally),
                        Faction::Enemy => matches!(projectile_faction, Faction::Enemy),
                        Faction::Neutral => matches!(projectile_faction, Faction::Neutral),
                    }
                {
                    sound_effect_event_writer.send(PlaySoundEffectEvent {
                        sound_effect_type: SoundEffectType::MobHit,
                    });
                    match projectile_faction {
                        Faction::Ally => {
                            // spawn explosion
                            spawn_effect_event_writer.send(SpawnEffectEvent {
                                effect_type: EffectType::AllyBlastExplosion,
                                transform: Transform {
                                    translation: transform.translation,
                                    scale: transform.scale,
                                    ..Default::default()
                                },
                                ..default()
                            });
                        }
                        Faction::Enemy => {
                            // spawn explosion
                            spawn_effect_event_writer.send(SpawnEffectEvent {
                                effect_type: EffectType::EnemyBlastExplosion,
                                transform: Transform {
                                    translation: transform.translation,
                                    scale: transform.scale,
                                    ..Default::default()
                                },
                                ..default()
                            });
                        }
                        Faction::Neutral => {}
                    }

                    // despawn blast
                    commands.entity(entity).despawn_recursive();
                    continue;
                }
            }
            SortedCollisionEvent::MobSegmentToProjectileIntersection {
                mob_segment_entity: _,
                projectile_entity,
                mob_segment_faction,
                projectile_faction,
                projectile_damage: _,
            } => {
                if entity == *projectile_entity
                    && !match mob_segment_faction {
                        Faction::Ally => matches!(projectile_faction, Faction::Ally),
                        Faction::Enemy => matches!(projectile_faction, Faction::Enemy),
                        Faction::Neutral => matches!(projectile_faction, Faction::Neutral),
                    }
                {
                    sound_effect_event_writer.send(PlaySoundEffectEvent {
                        sound_effect_type: SoundEffectType::MobHit,
                    });
                    match projectile_faction {
                        Faction::Ally => {
                            // spawn explosion
                            spawn_effect_event_writer.send(SpawnEffectEvent {
                                effect_type: EffectType::AllyBlastExplosion,
                                transform: Transform {
                                    translation: transform.translation,
                                    scale: transform.scale,
                                    ..Default::default()
                                },
                                ..default()
                            });
                        }
                        Faction::Enemy => {
                            // spawn explosion
                            spawn_effect_event_writer.send(SpawnEffectEvent {
                                effect_type: EffectType::EnemyBlastExplosion,
                                transform: Transform {
                                    translation: transform.translation,
                                    scale: transform.scale,
                                    ..Default::default()
                                },
                                ..default()
                            });
                        }
                        Faction::Neutral => {}
                    }

                    // despawn blast
                    commands.entity(entity).despawn_recursive();
                    continue;
                }
            }
            _ => {}
        }
    }
}

/// Explode projectile on impact
fn explode_on_contact(
    commands: &mut Commands,
    entity: Entity,
    transform: &Transform,
    collision_events: &[&SortedCollisionEvent],
    spawn_effect_event_writer: &mut EventWriter<SpawnEffectEvent>,
    sound_effect_event_writer: &mut EventWriter<PlaySoundEffectEvent>,
) {
    for collision_event in collision_events.iter() {
        match collision_event {
            SortedCollisionEvent::PlayerToProjectileContact {
                player_entity: _,
                projectile_entity,
                projectile_faction,
                projectile_damage: _,
                player_damage: _,
            } => {
                if entity == *projectile_entity
                    && matches!(
                        projectile_faction.clone(),
                        Faction::Neutral | Faction::Enemy
                    )
                {
                    // spawn explosion
                    spawn_effect_event_writer.send(SpawnEffectEvent {
                        effect_type: EffectType::EnemyBulletExplosion,
                        transform: Transform {
                            translation: transform.translation,
                            scale: transform.scale,
                            ..Default::default()
                        },
                        ..default()
                    });

                    // despawn blast
                    commands.entity(entity).despawn_recursive();

                    continue;
                }
            }

            SortedCollisionEvent::MobToProjectileContact {
                mob_entity: _,
                projectile_entity,
                mob_faction: _,
                projectile_faction,
                projectile_damage: _,
                projectile_source: _,
            } => {
                if entity == *projectile_entity {
                    sound_effect_event_writer.send(PlaySoundEffectEvent {
                        sound_effect_type: SoundEffectType::MobHit,
                    });
                    match projectile_faction {
                        Faction::Ally => {
                            // spawn explosion
                            spawn_effect_event_writer.send(SpawnEffectEvent {
                                effect_type: EffectType::AllyBulletExplosion,
                                transform: Transform {
                                    translation: transform.translation,
                                    scale: transform.scale,
                                    ..Default::default()
                                },
                                ..default()
                            });
                        }
                        Faction::Enemy => {
                            // spawn explosion
                            spawn_effect_event_writer.send(SpawnEffectEvent {
                                effect_type: EffectType::EnemyBulletExplosion,
                                transform: Transform {
                                    translation: transform.translation,
                                    scale: transform.scale,
                                    ..Default::default()
                                },
                                ..default()
                            });
                        }
                        Faction::Neutral => {}
                    }

                    // despawn blast
                    commands.entity(entity).despawn_recursive();
                    continue;
                }
            }

            SortedCollisionEvent::MobSegmentToProjectileContact {
                mob_segment_entity: _,
                projectile_entity,
                mob_segment_faction: _,
                projectile_faction,
                projectile_damage: _,
            } => {
                if entity == *projectile_entity {
                    sound_effect_event_writer.send(PlaySoundEffectEvent {
                        sound_effect_type: SoundEffectType::MobHit,
                    });
                    match projectile_faction {
                        Faction::Ally => {
                            // spawn explosion
                            spawn_effect_event_writer.send(SpawnEffectEvent {
                                effect_type: EffectType::AllyBulletExplosion,
                                transform: Transform {
                                    translation: transform.translation,
                                    scale: transform.scale,
                                    ..Default::default()
                                },
                                ..default()
                            });
                        }
                        Faction::Enemy => {
                            // spawn explosion
                            spawn_effect_event_writer.send(SpawnEffectEvent {
                                effect_type: EffectType::EnemyBulletExplosion,
                                transform: Transform {
                                    translation: transform.translation,
                                    scale: transform.scale,
                                    ..Default::default()
                                },
                                ..default()
                            });
                        }
                        Faction::Neutral => {}
                    }

                    // despawn blast
                    commands.entity(entity).despawn_recursive();
                    continue;
                }
            }

            SortedCollisionEvent::ProjectileToProjectileContact {
                projectile_entity_1,
                projectile_faction_1,
                projectile_entity_2: _,
                projectile_faction_2: _,
            } => {
                if entity == *projectile_entity_1 {
                    //audio_channel.play(audio_assets.mob_hit.clone());
                    match projectile_faction_1 {
                        Faction::Ally => {
                            // spawn explosion
                            spawn_effect_event_writer.send(SpawnEffectEvent {
                                effect_type: EffectType::AllyBulletExplosion,
                                transform: Transform {
                                    translation: transform.translation,
                                    scale: transform.scale,
                                    ..Default::default()
                                },
                                ..default()
                            });
                        }
                        Faction::Enemy => {
                            // spawn explosion
                            spawn_effect_event_writer.send(SpawnEffectEvent {
                                effect_type: EffectType::EnemyBulletExplosion,
                                transform: Transform {
                                    translation: transform.translation,
                                    scale: transform.scale,
                                    ..Default::default()
                                },
                                ..default()
                            });
                        }
                        Faction::Neutral => {}
                    }

                    // despawn blast
                    commands.entity(entity).despawn_recursive();
                    continue;
                }
            }
            _ => {}
        }
    }
}<|MERGE_RESOLUTION|>--- conflicted
+++ resolved
@@ -173,21 +173,14 @@
                     )
                 {
                     // deal damage to player
-<<<<<<< HEAD
                     sound_effect_event_writer.send(PlaySoundEffectEvent {
                         sound_effect_type: SoundEffectType::PlayerHit,
                     });
-                    for (player_entity_q, player_component) in player_query.iter() {
-=======
-                    audio_channel.play(audio_assets.player_hit.clone());
-                    for (player_entity_q, _player_component) in player_query.iter() {
->>>>>>> ca99588f
-                        if *player_entity == player_entity_q && *projectile_damage > 0 {
-                            damage_dealt_event_writer.send(DamageDealtEvent {
-                                damage: *projectile_damage,
-                                target: player_entity_q,
-                            });
-                        }
+                    if player_query.contains(*player_entity) && *projectile_damage > 0 {
+                        damage_dealt_event_writer.send(DamageDealtEvent {
+                            damage: *projectile_damage,
+                            target: *player_entity,
+                        });
                     }
 
                     continue;
@@ -209,21 +202,14 @@
                     }
                 {
                     // deal damage to mob
-<<<<<<< HEAD
                     sound_effect_event_writer.send(PlaySoundEffectEvent {
                         sound_effect_type: SoundEffectType::BulletDing,
                     });
-                    for (mob_entity_q, mut mob_component) in mob_query.iter_mut() {
-=======
-                    audio_channel.play(audio_assets.bullet_ding.clone());
-                    for (mob_entity_q, _mob_component) in mob_query.iter_mut() {
->>>>>>> ca99588f
-                        if *mob_entity == mob_entity_q && *projectile_damage > 0 {
-                            damage_dealt_event_writer.send(DamageDealtEvent {
-                                damage: *projectile_damage,
-                                target: mob_entity_q,
-                            });
-                        }
+                    if mob_query.contains(*mob_entity) && *projectile_damage > 0 {
+                        damage_dealt_event_writer.send(DamageDealtEvent {
+                            damage: *projectile_damage,
+                            target: *mob_entity,
+                        });
                     }
 
                     continue;
@@ -244,23 +230,14 @@
                     }
                 {
                     // deal damage to mob
-<<<<<<< HEAD
                     sound_effect_event_writer.send(PlaySoundEffectEvent {
                         sound_effect_type: SoundEffectType::BulletDing,
                     });
-                    for (mob_segment_entity_q, mut mob_segment_component) in
-=======
-                    audio_channel.play(audio_assets.bullet_ding.clone());
-                    for (mob_segment_entity_q, _mob_segment_component) in
->>>>>>> ca99588f
-                        mob_segment_query.iter_mut()
-                    {
-                        if *mob_segment_entity == mob_segment_entity_q && *projectile_damage > 0 {
-                            damage_dealt_event_writer.send(DamageDealtEvent {
-                                damage: *projectile_damage,
-                                target: mob_segment_entity_q,
-                            });
-                        }
+                    if mob_segment_query.contains(*mob_segment_entity) && *projectile_damage > 0 {
+                        damage_dealt_event_writer.send(DamageDealtEvent {
+                            damage: *projectile_damage,
+                            target: *mob_segment_entity,
+                        });
                     }
 
                     continue;
