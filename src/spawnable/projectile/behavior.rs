--- conflicted
+++ resolved
@@ -44,11 +44,7 @@
     }
 
     // iterate through all projectiles
-<<<<<<< HEAD
     for (entity, projectile_transform, mut projectile_component) in projectile_query.iter_mut() {
-=======
-    for (entity, projectile_transform, mut projectile_component, _) in projectile_query.iter_mut() {
->>>>>>> cd94b46f
         let projectile_type = projectile_component.projectile_type.clone();
         for behavior in projectile_component.behaviors.clone() {
             match behavior {
