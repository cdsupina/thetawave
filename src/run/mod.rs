use bevy::prelude::*;

use ron::de::from_bytes;
use serde::Deserialize;
use std::collections::{HashMap, VecDeque};
use thetawave_interface::states::{AppStates, GameStates};

<<<<<<< HEAD
use crate::{
    arena::{DefenseInteraction, MobReachedBottomGateEvent},
    assets::{GameAudioAssets, SoundEffectType},
    audio::{self, PlaySoundEffectEvent},
    player::PlayersResource,
    spawnable::{MobDestroyedEvent, SpawnMobEvent},
    states::{self},
    GameEnterSet, GameUpdateSet,
};
=======
use crate::{arena::MobReachedBottomGateEvent, GameUpdateSet};
>>>>>>> 9ad524ea

mod formation;
mod level;
mod objective;

use self::level::Level;
pub use self::objective::Objective;
pub use self::{
    formation::{spawn_formation_system, FormationPoolsResource, SpawnFormationEvent},
    level::{LevelCompletedEvent, PremadeLevelsResource},
};

pub struct RunPlugin;

impl Plugin for RunPlugin {
    fn build(&self, app: &mut App) {
        app.insert_resource(
            from_bytes::<FormationPoolsResource>(include_bytes!(
                "../../assets/data/formation_pools.ron"
            ))
            .unwrap(),
        )
        .insert_resource(
            from_bytes::<PremadeRunsResource>(include_bytes!("../../assets/data/premade_runs.ron"))
                .unwrap(),
        )
        .insert_resource(
            from_bytes::<PremadeLevelsResource>(include_bytes!(
                "../../assets/data/premade_levels.ron"
            ))
            .unwrap(),
        )
        .insert_resource(RunResource::default());

        app.add_event::<SpawnFormationEvent>()
            .add_event::<LevelCompletedEvent>()
            .add_event::<RunEndEvent>();

        app.add_systems(OnEnter(AppStates::InitializeRun), init_run_system);

        app.add_systems(
            Update,
            (tick_run_system, handle_objective_system, run_end_system)
                .in_set(GameUpdateSet::Level)
                .run_if(in_state(AppStates::Game))
                .run_if(in_state(GameStates::Playing)),
        );

        app.add_systems(
            Update,
            spawn_formation_system
                .in_set(GameUpdateSet::Spawn)
                .run_if(in_state(AppStates::Game))
                .run_if(in_state(GameStates::Playing)),
        );
    }
}

#[derive(Resource, Deserialize)]
pub struct PremadeRunsResource {
    pub runs: HashMap<String, Vec<String>>,
}

pub enum RunOutcomeType {
    #[allow(dead_code)] // TODO: Why is this never constructed????
    Victory,
    Defeat(RunDefeatType),
}

pub enum RunDefeatType {
    #[allow(dead_code)] // TODO: Why is this never constructed????
    PlayersDestroyed,
    DefenseDestroyed,
}

#[derive(Event)]
pub struct RunEndEvent {
    pub outcome: RunOutcomeType,
}

#[derive(Resource, Default, Debug)]
pub struct RunResource {
    /// List of string level keys that are matched to values in the levelsresource
    pub queued_levels: VecDeque<Level>,
    pub completed_levels: VecDeque<Level>,
    /// Tracks the level currently being played
    pub current_level: Option<Level>,
}

impl RunResource {
    pub fn generate_random(&mut self) {}

    /// Generate a premade level using a String run key
    pub fn generate_premade(
        &mut self,
        run_key: String,
        premade_runs_res: &PremadeRunsResource,
        premade_levels_res: &PremadeLevelsResource,
    ) {
        // get the level keys from the premade runs resource
        let level_keys = premade_runs_res.runs.get(&run_key).unwrap();

        // get levels from the levels resource
        let levels: VecDeque<Level> = level_keys
            .iter()
            .map(|key| Level::from(premade_levels_res.levels_data.get(key).unwrap()))
            .collect();

        // set levels in the run resource
        self.queued_levels = levels;

        info!("Generated premade level");
    }

    pub fn cycle_level(&mut self, run_end_event_writer: &mut EventWriter<RunEndEvent>) {
        // clone the current level (if it exists) into the back of the completed levels queue
        if let Some(current_level) = &self.current_level {
            self.completed_levels.push_back(current_level.clone());
            self.current_level = None;
        }

        // pop the next level (if it exists) into the the current level
        self.current_level = self.queued_levels.pop_front();

        // if the current level is None, then the player has completed all the levels and has won the game
        if self.current_level.is_none() {
            run_end_event_writer.send(RunEndEvent {
                outcome: RunOutcomeType::Victory,
            });
        }

        info!("Level cycled");
    }

    pub fn init_current_level(&mut self, run_end_event_writer: &mut EventWriter<RunEndEvent>) {
        if let Some(current_level) = &mut self.current_level {
            let level_completed = current_level.cycle_phase();

            if !level_completed {
                current_level.init_phase();
            } else {
                self.cycle_level(run_end_event_writer);
            }
        }
    }

    pub fn tick(
        &mut self,
        time: &Time,
        spawn_formation_event_writer: &mut EventWriter<SpawnFormationEvent>,
        formations_res: &FormationPoolsResource,
    ) {
        // TODO: handle none case to remove unwrap
        let current_level = self.current_level.as_mut().unwrap();

        current_level.tick(time, spawn_formation_event_writer, formations_res);
    }
}

fn init_run_system(
    mut run_res: ResMut<RunResource>,
    premade_runs_res: Res<PremadeRunsResource>,
    premade_levels_res: Res<PremadeLevelsResource>,
    mut next_app_state: ResMut<NextState<AppStates>>,
    mut run_end_event_writer: EventWriter<RunEndEvent>,
) {
    // generate the run
    run_res.generate_premade(
        "test_run".to_string(),
        &premade_runs_res,
        &premade_levels_res,
    );

    // cycle to set the current level to the first level
    run_res.cycle_level(&mut run_end_event_writer);

    // initialize the current level
    run_res.init_current_level(&mut run_end_event_writer);

    next_app_state.set(AppStates::Game);

    info!("Run initialized");
}

fn tick_run_system(
    mut run_res: ResMut<RunResource>,
    time: Res<Time>,
    mut spawn_formation_event_writer: EventWriter<SpawnFormationEvent>,
    formations_res: Res<FormationPoolsResource>,
) {
    run_res.tick(&time, &mut spawn_formation_event_writer, &formations_res);
}

fn handle_objective_system(
    mut run_res: ResMut<RunResource>,
    mut bottom_gate_event: EventReader<MobReachedBottomGateEvent>,
    mut run_end_event: EventWriter<RunEndEvent>,
    mut sound_effect_event_writer: EventWriter<PlaySoundEffectEvent>,
) {
    if let Some(current_level) = &mut run_res.current_level {
        let objective = &mut current_level.objective;

        match objective {
            Objective::Defense(defense_data) => {
                for event in bottom_gate_event.iter() {
                    match event.0 {
                        DefenseInteraction::Heal(value) => {
                            // heal defense objective
                            defense_data.gain_defense(value);

                            // play heal sound effect
                            sound_effect_event_writer.send(PlaySoundEffectEvent {
                                sound_effect_type: SoundEffectType::DefenseHeal,
                            });
                        }
                        DefenseInteraction::Damage(value) => {
                            // damage defense objective
                            defense_data.take_damage(value);

                            //play damage sound effect
                            sound_effect_event_writer.send(PlaySoundEffectEvent {
                                sound_effect_type: SoundEffectType::DefenseDamage,
                            });
                        }
                    };
                }

                if defense_data.is_failed() {
                    run_end_event.send(RunEndEvent {
                        outcome: RunOutcomeType::Defeat(RunDefeatType::DefenseDestroyed),
                    });
                }
            }
        }
    }
}

fn run_end_system(
    mut run_end_event_reader: EventReader<RunEndEvent>,
    mut next_app_state: ResMut<NextState<AppStates>>,
) {
    for event in run_end_event_reader.iter() {
        match &event.outcome {
            RunOutcomeType::Victory => todo!(),
            RunOutcomeType::Defeat(defeat_type) => {
                next_app_state.set(AppStates::GameOver);

                match defeat_type {
                    RunDefeatType::PlayersDestroyed => info!("Players destroyed"),
                    RunDefeatType::DefenseDestroyed => info!("Defense objective failed"),
                };
            }
        }
    }
}

fn run_reset_system(mut run_resource: ResMut<RunResource>) {
    *run_resource = RunResource::default();
}<|MERGE_RESOLUTION|>--- conflicted
+++ resolved
@@ -5,7 +5,6 @@
 use std::collections::{HashMap, VecDeque};
 use thetawave_interface::states::{AppStates, GameStates};
 
-<<<<<<< HEAD
 use crate::{
     arena::{DefenseInteraction, MobReachedBottomGateEvent},
     assets::{GameAudioAssets, SoundEffectType},
@@ -15,9 +14,6 @@
     states::{self},
     GameEnterSet, GameUpdateSet,
 };
-=======
-use crate::{arena::MobReachedBottomGateEvent, GameUpdateSet};
->>>>>>> 9ad524ea
 
 mod formation;
 mod level;
