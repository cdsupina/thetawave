use bevy::{prelude::*, time::Stopwatch};
use bevy_kira_audio::prelude::*;
use serde::Deserialize;
use std::{
    collections::{HashMap, VecDeque},
    time::Duration,
};
use thetawave_interface::spawnable::MobType;
use thetawave_interface::states::AppStates;

use crate::{
    arena::MobReachedBottomGateEvent,
    assets::{BGMusicType, GameAudioAssets},
    audio,
    spawnable::{MobDestroyedEvent, SpawnMobEvent},
    tools::weighted_rng,
};

use super::{
    formation, objective::Objective, FormationPoolsResource, RunDefeatType, RunEndEvent,
    RunOutcomeType, RunResource, SpawnFormationEvent,
};

#[derive(Resource, Deserialize)]
pub struct PremadeLevelsResource {
    pub levels_data: HashMap<String, LevelData>,
}

/// A defined section of the level
#[derive(Deserialize, Clone, Debug)]
pub struct LevelPhase {
    /// phase type
    pub phase_type: LevelPhaseType,
    /// music to play during phase
    pub bg_music_transition: Option<BGMusicTransition>,
    #[serde(default)]
    pub phase_time: Stopwatch,
}

/// Background music transition
#[derive(Deserialize, Clone, Debug)]
pub struct BGMusicTransition {
    pub loop_from: f64,
    pub bg_music: BGMusicType,
}

/// Describes a distinct portion of the level
#[derive(Deserialize, Clone, Debug)]
pub enum LevelPhaseType {
    FormationSpawn {
        phase_timer: Timer,
        spawn_timer: Timer,
        formation_pool: String,
    },
    Break {
        phase_timer: Timer,
    },
    Boss {
        mob_type: MobType,
        position: Vec2,
        initial_delay: f32,
        is_defeated: bool,
    },
}

/// Data used to initialize levels
#[derive(Deserialize)]
pub struct LevelData {
    /// timeline of the phases of the level
    pub phases: Vec<LevelPhase>,
    /// objective of the level (besides surviving)
    pub objective: Objective,
}

/// Event to alert when level has been completed
#[derive(Event)]
pub struct LevelCompletedEvent;

/// Struct to manage a level
#[derive(Clone, Debug)]
pub struct Level {
    pub completed_phases: VecDeque<LevelPhase>,
    pub current_phase: Option<LevelPhase>,
    pub queued_phases: VecDeque<LevelPhase>,
    /// Level objective
    pub objective: Objective,

    pub level_time: Stopwatch,
}

impl From<&LevelData> for Level {
    fn from(data: &LevelData) -> Self {
        Level {
            completed_phases: vec![].into(),
            current_phase: None,
            queued_phases: data.phases.clone().into(),
            objective: data.objective.clone(),
            level_time: Stopwatch::new(),
        }
    }
}

impl Level {
<<<<<<< HEAD
    pub fn cycle_phase(&mut self) -> bool {
        // clone the current phase (if it exists) into the back of the completed phases queue
        if let Some(current_phase) = &self.current_phase {
            self.completed_phases.push_back(current_phase.clone());
            self.current_phase = None;
=======
    /// Get a string name of the phase
    #[allow(dead_code)]
    pub fn get_phase_name(&self) -> String {
        match &self.timeline.phases[self.timeline_idx].phase_type {
            LevelPhaseType::FormationSpawn { formation_pool, .. } => {
                format!("FormationSpawn({formation_pool:?})")
            }
            LevelPhaseType::Break { .. } => "Break".to_string(),
            LevelPhaseType::Boss { mob_type, .. } => format!("Boss[{mob_type:?}]"),
>>>>>>> ca99588f
        }

        // pop the next level (if it exists) into the the current level
        self.current_phase = self.queued_phases.pop_front();

        info!("Phase cycled");

        // return true if no phase was available to cycle to the current phase
        self.current_phase.is_none()
    }

<<<<<<< HEAD
    pub fn init_phase(&mut self) {
        info!("Phase initialized");
=======
    /// Get the index of the current phase
    #[allow(dead_code)]
    pub fn get_phase_number(&self) -> String {
        self.timeline_idx.to_string()
>>>>>>> ca99588f
    }

    // returns true if level has been completed
    pub fn tick(
        &mut self,
        time: &Time,
        spawn_formation_event_writer: &mut EventWriter<SpawnFormationEvent>,
        formations_res: &FormationPoolsResource,
    ) {
        self.level_time.tick(time.delta());

        // TODO: Handle none case to remove unwrap
        let mut modified_current_phase = self.current_phase.clone().unwrap();

        let phase_completed = match &mut modified_current_phase.phase_type {
            LevelPhaseType::FormationSpawn {
                phase_timer,
                spawn_timer,
                formation_pool,
            } => {
                Self::tick_spawn_timer(
                    spawn_timer,
                    time,
                    spawn_formation_event_writer,
                    formations_res,
                    formation_pool.to_string(),
                );

                Self::tick_phase_timer(phase_timer, time)
            }
            LevelPhaseType::Break { phase_timer } => Self::tick_phase_timer(phase_timer, time),
            LevelPhaseType::Boss {
                mob_type: _,
                position: _,
                initial_delay: _,
                is_defeated: _,
            } => todo!(),
        };

        self.current_phase = Some(modified_current_phase);

        // this will short circuit and not call cycle_phase if !phase_completed
        if phase_completed && !self.cycle_phase() {
            self.init_phase();
        }

        //self.tick_phase(time);
    }

    fn tick_phase_timer(phase_timer: &mut Timer, time: &Time) -> bool {
        phase_timer.tick(time.delta());

        phase_timer.just_finished()
    }

    pub fn tick_spawn_timer(
        spawn_timer: &mut Timer,
        time: &Time,
        spawn_formation_event_writer: &mut EventWriter<SpawnFormationEvent>,
        formations_res: &FormationPoolsResource,
        formation_key: String,
    ) {
        let formation = formations_res.get_random_formation(formation_key);
        spawn_timer.tick(time.delta());

        if spawn_timer.just_finished() {
            spawn_formation_event_writer.send(SpawnFormationEvent {
                formation: formation.clone(),
            });
            spawn_timer.set_duration(Duration::from_secs_f32(formation.period));
            spawn_timer.reset();
            info!("Spawn timer duration reset to: {}", formation.period);
        }
    }
}<|MERGE_RESOLUTION|>--- conflicted
+++ resolved
@@ -1,25 +1,14 @@
 use bevy::{prelude::*, time::Stopwatch};
-use bevy_kira_audio::prelude::*;
 use serde::Deserialize;
 use std::{
     collections::{HashMap, VecDeque},
     time::Duration,
 };
 use thetawave_interface::spawnable::MobType;
-use thetawave_interface::states::AppStates;
 
-use crate::{
-    arena::MobReachedBottomGateEvent,
-    assets::{BGMusicType, GameAudioAssets},
-    audio,
-    spawnable::{MobDestroyedEvent, SpawnMobEvent},
-    tools::weighted_rng,
-};
+use crate::assets::BGMusicType;
 
-use super::{
-    formation, objective::Objective, FormationPoolsResource, RunDefeatType, RunEndEvent,
-    RunOutcomeType, RunResource, SpawnFormationEvent,
-};
+use super::{objective::Objective, FormationPoolsResource, SpawnFormationEvent};
 
 #[derive(Resource, Deserialize)]
 pub struct PremadeLevelsResource {
@@ -101,23 +90,11 @@
 }
 
 impl Level {
-<<<<<<< HEAD
     pub fn cycle_phase(&mut self) -> bool {
         // clone the current phase (if it exists) into the back of the completed phases queue
         if let Some(current_phase) = &self.current_phase {
             self.completed_phases.push_back(current_phase.clone());
             self.current_phase = None;
-=======
-    /// Get a string name of the phase
-    #[allow(dead_code)]
-    pub fn get_phase_name(&self) -> String {
-        match &self.timeline.phases[self.timeline_idx].phase_type {
-            LevelPhaseType::FormationSpawn { formation_pool, .. } => {
-                format!("FormationSpawn({formation_pool:?})")
-            }
-            LevelPhaseType::Break { .. } => "Break".to_string(),
-            LevelPhaseType::Boss { mob_type, .. } => format!("Boss[{mob_type:?}]"),
->>>>>>> ca99588f
         }
 
         // pop the next level (if it exists) into the the current level
@@ -129,15 +106,8 @@
         self.current_phase.is_none()
     }
 
-<<<<<<< HEAD
     pub fn init_phase(&mut self) {
         info!("Phase initialized");
-=======
-    /// Get the index of the current phase
-    #[allow(dead_code)]
-    pub fn get_phase_number(&self) -> String {
-        self.timeline_idx.to_string()
->>>>>>> ca99588f
     }
 
     // returns true if level has been completed
