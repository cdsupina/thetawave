use bevy::prelude::*;
use bevy_asset_loader::prelude::*;
pub use thetawave_interface::states::{AppStates, GameStates};

mod game;
mod pause_menu;

use crate::assets;
use crate::GameEnterSet;
use crate::GameUpdateSet;

pub use self::game::*;
pub use self::pause_menu::*;

pub struct StatesPlugin;

impl Plugin for StatesPlugin {
    fn build(&self, app: &mut App) {
        app.add_loading_state(
            LoadingState::new(AppStates::LoadingAssets).continue_to_state(AppStates::MainMenu),
        )
        .add_dynamic_collection_to_loading_state::<_, StandardDynamicAssetCollection>(
            AppStates::LoadingAssets,
            "player_assets.assets.ron",
        )
        .add_dynamic_collection_to_loading_state::<_, StandardDynamicAssetCollection>(
            AppStates::LoadingAssets,
            "projectile_assets.assets.ron",
        )
        .add_dynamic_collection_to_loading_state::<_, StandardDynamicAssetCollection>(
            AppStates::LoadingAssets,
            "mob_assets.assets.ron",
        )
        .add_dynamic_collection_to_loading_state::<_, StandardDynamicAssetCollection>(
            AppStates::LoadingAssets,
            "consumable_assets.assets.ron",
        )
        .add_dynamic_collection_to_loading_state::<_, StandardDynamicAssetCollection>(
            AppStates::LoadingAssets,
            "effect_assets.assets.ron",
        )
        .add_dynamic_collection_to_loading_state::<_, StandardDynamicAssetCollection>(
            AppStates::LoadingAssets,
            "game_audio_assets.assets.ron",
        )
        .add_collection_to_loading_state::<_, assets::PlayerAssets>(AppStates::LoadingAssets)
        .add_collection_to_loading_state::<_, assets::ProjectileAssets>(AppStates::LoadingAssets)
        .add_collection_to_loading_state::<_, assets::MobAssets>(AppStates::LoadingAssets)
        .add_collection_to_loading_state::<_, assets::ConsumableAssets>(AppStates::LoadingAssets)
        .add_collection_to_loading_state::<_, assets::EffectAssets>(AppStates::LoadingAssets)
        .add_collection_to_loading_state::<_, assets::GameAudioAssets>(AppStates::LoadingAssets);

        app.edit_schedule(OnEnter(AppStates::Game), |schedule| {
            schedule.configure_sets(
                (
                    GameEnterSet::Initialize,
                    GameEnterSet::BuildLevel,
                    GameEnterSet::SpawnPlayer,
                    GameEnterSet::BuildUi,
                )
                    .chain(),
            );
        });

        app.configure_sets(
            Update,
            (
                //GameUpdateSet::Enter,
                GameUpdateSet::Level,
                GameUpdateSet::Spawn,
                GameUpdateSet::NextLevel,
                GameUpdateSet::UpdateUi,
                GameUpdateSet::SetTargetBehavior,
                GameUpdateSet::ContactCollision,
                GameUpdateSet::IntersectionCollision,
                GameUpdateSet::ExecuteBehavior,
                GameUpdateSet::ApplyDisconnectedBehaviors,
                GameUpdateSet::Movement,
                GameUpdateSet::Abilities,
                GameUpdateSet::ChangeState,
                GameUpdateSet::Cleanup,
            )
                .chain(),
        );

        app.add_systems(
            Update,
            open_pause_menu_system
                .run_if(in_state(AppStates::Game))
                .run_if(in_state(GameStates::Playing)),
        );

        app.add_systems(
            Update,
            start_instructions_system.run_if(in_state(AppStates::MainMenu)),
        );

        app.add_systems(
            Update,
            start_character_selection_system.run_if(in_state(AppStates::Instructions)),
        );

        app.add_systems(
            Update,
            start_game_system.run_if(in_state(AppStates::CharacterSelection)),
        );

        app.add_systems(
            OnExit(AppStates::MainMenu),
            clear_state_system::<MainMenuCleanup>,
        );

        app.add_systems(OnExit(AppStates::Game), clear_state_system::<GameCleanup>);

        app.add_systems(
            OnExit(AppStates::GameOver),
            clear_state_system::<GameOverCleanup>,
        );

        app.add_systems(
            OnExit(AppStates::Victory),
            clear_state_system::<VictoryCleanup>,
        );

        app.add_systems(
            OnExit(AppStates::CharacterSelection),
            clear_state_system::<CharacterSelectionCleanup>,
        );

        app.add_systems(
            OnExit(GameStates::Paused),
            clear_state_system::<PauseCleanup>,
        );

        app.add_systems(
            OnExit(AppStates::Instructions),
            clear_state_system::<InstructionsCleanup>,
        );

        app.add_systems(
            Update,
            close_pause_menu_system.run_if(in_state(GameStates::Paused)),
        );
    }
}

#[derive(Component)]
pub struct MainMenuCleanup;

#[derive(Component)]
pub struct GameCleanup;

#[derive(Component)]
pub struct GameOverCleanup;

#[derive(Component)]
pub struct VictoryCleanup;

#[derive(Component)]
pub struct PauseCleanup;

#[derive(Component)]
pub struct InstructionsCleanup;

#[derive(Component)]
pub struct CharacterSelectionCleanup;

// remove entities tagged for the current app state
pub fn clear_state_system<T: Component>(
    mut commands: Commands,
    despawn_entities_query: Query<Entity, With<T>>,
) {
    for entity in despawn_entities_query.iter() {
        commands.entity(entity).despawn_recursive();
    }
<<<<<<< HEAD
}

#[allow(dead_code)]
pub fn unload_game_assets(mut commands: Commands) {
    commands.remove_resource::<assets::PlayerAssets>();
    commands.remove_resource::<assets::ProjectileAssets>();
    commands.remove_resource::<assets::MobAssets>();
    commands.remove_resource::<assets::ConsumableAssets>();
    commands.remove_resource::<assets::EffectAssets>();
    commands.remove_resource::<assets::GameAudioAssets>();
=======
>>>>>>> cd94b46f
}<|MERGE_RESOLUTION|>--- conflicted
+++ resolved
@@ -173,17 +173,4 @@
     for entity in despawn_entities_query.iter() {
         commands.entity(entity).despawn_recursive();
     }
-<<<<<<< HEAD
-}
-
-#[allow(dead_code)]
-pub fn unload_game_assets(mut commands: Commands) {
-    commands.remove_resource::<assets::PlayerAssets>();
-    commands.remove_resource::<assets::ProjectileAssets>();
-    commands.remove_resource::<assets::MobAssets>();
-    commands.remove_resource::<assets::ConsumableAssets>();
-    commands.remove_resource::<assets::EffectAssets>();
-    commands.remove_resource::<assets::GameAudioAssets>();
-=======
->>>>>>> cd94b46f
 }