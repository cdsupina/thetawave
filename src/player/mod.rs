--- conflicted
+++ resolved
@@ -1,45 +1,31 @@
 //! Exposes a plugin and resources to deal with player behavior such as spawning, moving, firing,
 //! and dying.
-pub use self::resources::CharactersResource;
-use self::systems::{fire_weapon_system, scale_fire_rate_system};
-use self::{
-    spawn::spawn_players_system,
-    systems::{
-        player_ability_system, player_death_system, player_movement_system, player_tilt_system,
-        players_reset_system,
-    },
-};
-use crate::{GameEnterSet, GameUpdateSet};
 use bevy::{
     app::{App, Plugin, Update},
     ecs::schedule::{common_conditions::in_state, IntoSystemConfigs, OnEnter, OnExit},
 };
 use leafwing_input_manager::prelude::InputManagerPlugin;
 use ron::de::from_bytes;
+
 use thetawave_interface::{
     abilities::{AbilitiesResource, ActivateAbilityEvent},
     input::PlayerAction,
     player::{InputRestrictionsAtSpawn, PlayersResource},
     states::{AppStates, GameStates},
 };
-<<<<<<< HEAD
 
 use crate::{GameEnterSet, GameUpdateSet};
 
-use self::systems::{
-    player_ability_cooldown_system, player_ability_input_system, standard_weapon_ability_system,
-    start_charge_ability_system, update_charge_ability_system,
-};
-pub use self::{
-    resources::CharactersResource,
+pub use self::resources::CharactersResource;
+use self::{
     spawn::spawn_players_system,
     systems::{
-        player_death_system, player_movement_system, player_tilt_system, players_reset_system,
+        player_ability_cooldown_system, player_ability_input_system, player_death_system,
+        player_movement_system, player_tilt_system, players_reset_system,
+        standard_weapon_ability_system, start_charge_ability_system, update_charge_ability_system,
     },
 };
 
-=======
->>>>>>> 4f9a52c0
 mod resources;
 mod spawn;
 mod systems;
