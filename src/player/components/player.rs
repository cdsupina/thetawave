--- conflicted
+++ resolved
@@ -9,13 +9,8 @@
     pub acceleration: Vec2,
     /// Deceleration of the player
     pub deceleration: Vec2,
-<<<<<<< HEAD
-    pub speed: Vec2, // Amount of money the player has
-                     //pub money: i32,
-                     // Amount of collision damage the player deals
-                     //pub collision_damage: f32,
-                     // All the items the player has collected
-                     //pub items: Vec<ItemType>
+    /// Maximum speed of the player
+    pub speed: Vec2,
 }
 
 impl From<&Character> for PlayerComponent {
@@ -26,8 +21,4 @@
             speed: character.speed,
         }
     }
-=======
-    /// Maximum speed of the player
-    pub speed: Vec2,
->>>>>>> bda4be35
 }