use bevy::{
    app::{App, Plugin, Update},
    ecs::schedule::{common_conditions::in_state, IntoSystemConfigs, OnEnter},
    prelude::{Component, Query, Res, Time, Timer, Transform},
};
pub use thetawave_interface::character_selection::PlayerJoinEvent;
use thetawave_interface::game::historical_metrics::{MobsKilledByPlayerCacheT, DEFAULT_USER_ID};

use thetawave_interface::states;

mod character_selection;
mod game;
mod game_over;
mod instructions;
mod main_menu;
mod pause_menu;
mod victory;

pub use self::character_selection::{
    player_join_system, select_character_system, setup_character_selection_system,
};
<<<<<<< HEAD
use self::{character_selection::toggle_tutorial_system, game::GameUiPlugin};

use self::instructions::setup_instructions_system;
pub use self::{
    game_over::setup_game_over_system,
    main_menu::{bouncing_prompt_system, setup_main_menu_system, BouncingPromptComponent},
    pause_menu::setup_pause_system,
    victory::setup_victory_system,
};
=======
use self::{
    character_selection::toggle_tutorial_system, game_center::text_fade_out_system,
    game_over::setup_game_over_system, main_menu::MainMenuUIPlugin, pause_menu::setup_pause_system,
    player::update_player_ui_system, victory::setup_victory_system,
};
use self::{game_center::update_center_text_ui_system, instructions::setup_instructions_system};
use self::{level::update_level_ui_system, phase::update_phase_ui_system};
>>>>>>> daa70188

pub struct UiPlugin;

impl Plugin for UiPlugin {
    fn build(&self, app: &mut App) {
        app.add_event::<PlayerJoinEvent>();

<<<<<<< HEAD
        app.add_plugins(GameUiPlugin);
=======
        app.add_systems(
            OnEnter(states::AppStates::Game),
            (game::setup_game_ui_system.after(GameEnterSet::BuildUi),),
        )
        .add_systems(Update, bouncing_prompt_system)
        .add_plugins(MainMenuUIPlugin);
>>>>>>> daa70188

        app.add_systems(Update, bouncing_prompt_system);

        app.add_systems(
            OnEnter(states::AppStates::Instructions),
            setup_instructions_system,
        );

        app.add_systems(
            OnEnter(states::AppStates::CharacterSelection),
            setup_character_selection_system,
        );

        app.add_systems(
            Update,
            (
                player_join_system,
                select_character_system,
                toggle_tutorial_system,
            )
                .run_if(in_state(states::AppStates::CharacterSelection)),
        );

        app.add_systems(OnEnter(states::AppStates::GameOver), setup_game_over_system);

        app.add_systems(OnEnter(states::AppStates::Victory), setup_victory_system);

        app.add_systems(OnEnter(states::GameStates::Paused), setup_pause_system);
    }
}

// Consistently format mob+kill-count pairs.
fn pprint_mob_kills_from_data(data: &MobsKilledByPlayerCacheT) -> String {
    match (*data).get(&DEFAULT_USER_ID) {
        None => String::from("No mobs killed"),
        Some(mob_kill_counts) => mob_kill_counts
            .iter()
            .map(|(mobtype, n)| format!("{mobtype}: {n}"))
            .collect::<Vec<String>>()
            .join("\n"),
    }
}

/// A component that will cause the assocaited entity to bounce up and down at a rate determined by
/// `Self::flash_timer.duration` while `Self::is_active`.
#[derive(Component)]
pub(super) struct BouncingPromptComponent {
    pub flash_timer: Timer,
    /// Set this to `false` to pause the animation
    pub is_active: bool,
}
/// Manipulate the `Transform` to make it look like the component is bouncing. This needs to be run
/// as frequently as possible for the animation to be smooth.
fn bouncing_prompt_system(
    mut flashing_prompt_query: Query<(&mut Transform, &mut BouncingPromptComponent)>,
    time: Res<Time>,
) {
    for (mut transform, mut prompt) in flashing_prompt_query.iter_mut() {
        if !prompt.is_active {
            transform.scale.x = 1.0;
            transform.scale.y = 1.0;
            prompt.flash_timer.reset();
            continue;
        }
        prompt.flash_timer.tick(time.delta());

        let scale: f32 = -0.2 * (prompt.flash_timer.elapsed_secs() - 1.0).powf(2.0) + 1.2;

        transform.scale.x = scale;
        transform.scale.y = scale;
    }
}<|MERGE_RESOLUTION|>--- conflicted
+++ resolved
@@ -16,46 +16,26 @@
 mod pause_menu;
 mod victory;
 
-pub use self::character_selection::{
-    player_join_system, select_character_system, setup_character_selection_system,
-};
-<<<<<<< HEAD
-use self::{character_selection::toggle_tutorial_system, game::GameUiPlugin};
-
-use self::instructions::setup_instructions_system;
-pub use self::{
+use self::{
+    character_selection::{
+        player_join_system, select_character_system, setup_character_selection_system,
+        toggle_tutorial_system,
+    },
+    game::GameUiPlugin,
     game_over::setup_game_over_system,
-    main_menu::{bouncing_prompt_system, setup_main_menu_system, BouncingPromptComponent},
+    instructions::setup_instructions_system,
+    main_menu::MainMenuUIPlugin,
     pause_menu::setup_pause_system,
     victory::setup_victory_system,
 };
-=======
-use self::{
-    character_selection::toggle_tutorial_system, game_center::text_fade_out_system,
-    game_over::setup_game_over_system, main_menu::MainMenuUIPlugin, pause_menu::setup_pause_system,
-    player::update_player_ui_system, victory::setup_victory_system,
-};
-use self::{game_center::update_center_text_ui_system, instructions::setup_instructions_system};
-use self::{level::update_level_ui_system, phase::update_phase_ui_system};
->>>>>>> daa70188
 
 pub struct UiPlugin;
 
 impl Plugin for UiPlugin {
     fn build(&self, app: &mut App) {
         app.add_event::<PlayerJoinEvent>();
-
-<<<<<<< HEAD
         app.add_plugins(GameUiPlugin);
-=======
-        app.add_systems(
-            OnEnter(states::AppStates::Game),
-            (game::setup_game_ui_system.after(GameEnterSet::BuildUi),),
-        )
-        .add_systems(Update, bouncing_prompt_system)
-        .add_plugins(MainMenuUIPlugin);
->>>>>>> daa70188
-
+        app.add_plugins(MainMenuUIPlugin);
         app.add_systems(Update, bouncing_prompt_system);
 
         app.add_systems(
