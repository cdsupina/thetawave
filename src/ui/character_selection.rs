--- conflicted
+++ resolved
@@ -1,10 +1,7 @@
 //! Systems to spawn and style the character selection screen, where each player picks a character
-<<<<<<< HEAD
+//! //! from one of a few options, and possibly enables/diables the tutorial.
+
 use std::collections::VecDeque;
-=======
-//! from one of a few options, and possibly enables/diables the tutorial.
-use crate::{assets::UiAssets, options::PlayingOnArcadeResource, run::CurrentRunProgressResource};
->>>>>>> b32ded57
 
 use crate::{
     assets::{PlayerAssets, UiAssets},
@@ -574,17 +571,10 @@
 fn setup_character_selection_system(
     mut commands: Commands,
     asset_server: Res<AssetServer>,
-<<<<<<< HEAD
     game_params_res: Res<GameParametersResource>,
     ui_assets: Res<UiAssets>,
 ) {
     let font: Handle<Font> = asset_server.load("fonts/Lunchds.ttf");
-=======
-    ui_assets: Res<UiAssets>,
-    playing_on_arcade: Res<PlayingOnArcadeResource>,
-) {
-    let font = ui_assets.lunchds_font.clone();
->>>>>>> b32ded57
 
     // Main node containing all character selection UI
     commands
