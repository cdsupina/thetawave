[package]
name = "thetawave"
version = "0.1.1"
edition = "2021"

[workspace]
members = [
    "crates/thetawave_interface",
    "crates/thetawave_storage",
    "crates/thetawave_arcade",
]

[workspace.dependencies]
serde = "1.0.159"
strum = "0.25.0"
strum_macros = "0.25.1"
bevy = { version = "0.11.2", features = ["serialize"] }
thiserror = "1.0"
derive_more = "0.99.17"
bevy_ecs_macros = "0.11.2"
bevy_ecs = "0.11.2"
bevy_reflect = "0.11.2"
bevy_input = "0.11.2"
bevy_kira_audio = { version = "0.16.0", features = ["mp3", "wav"] }
<<<<<<< HEAD
leafwing-input-manager = "0.10.0"
#leafwing-input-manager = { git = "https://github.com/100-TomatoJuice/leafwing-input-manager.git", branch = "use-all-gamepads" }
ron = "0.8.0"
bevy_time = "0.11.2"
bevy_math = "0.11.2"
=======
# We value minimizing the binary sizes and keeping the CLI maximally simple over a more feature complete CLI library
# like clap.
argh = "0.1.12"

>>>>>>> 62fccc77

[dev-dependencies]
rstest = "0.18.2"
assert_cmd = "2.0.12"

[dependencies]
bevy = { workspace = true }
bevy_rapier2d = { version = "0.22.0", features = [
    "simd-stable",
    "debug-render-2d",
] }
bevy_egui = "0.21.0"
bevy_asset_loader = { version = "0.17.0", features = [
    "2d",
    "3d",
    "standard_dynamic_assets",
] }
serde = { workspace = true }
strum = { workspace = true }
strum_macros = { workspace = true }
ron = { workspace = true }
rand = "0.8.5"
console_error_panic_hook = "0.1.7"
bevy_kira_audio = { workspace = true }
winit = "0.28.4"
image = "0.24.6"
thiserror = { workspace = true }
leafwing-input-manager = { workspace = true }

thetawave_interface = { path = "crates/thetawave_interface" }


# Serial ports do not work in in the browser.
[target.'cfg(not(target_arch = "wasm32"))'.dependencies]
thetawave_storage = { path = "crates/thetawave_storage", optional = true }
thetawave_arcade = { path = "crates/thetawave_arcade", optional = true }
argh = { workspace = true, optional = true}


# optimize dev packages as we don't need them in debug version
[profile.dev.package."*"]
opt-level = 3

[profile.dev]
opt-level = 1

# For bevy-rapier2d
[profile.release]
codegen-units = 1

[features]
arcade = ["thetawave_arcade"]
storage = ["thetawave_storage"]
cli = ["argh"]<|MERGE_RESOLUTION|>--- conflicted
+++ resolved
@@ -22,18 +22,15 @@
 bevy_reflect = "0.11.2"
 bevy_input = "0.11.2"
 bevy_kira_audio = { version = "0.16.0", features = ["mp3", "wav"] }
-<<<<<<< HEAD
 leafwing-input-manager = "0.10.0"
 #leafwing-input-manager = { git = "https://github.com/100-TomatoJuice/leafwing-input-manager.git", branch = "use-all-gamepads" }
 ron = "0.8.0"
 bevy_time = "0.11.2"
 bevy_math = "0.11.2"
-=======
 # We value minimizing the binary sizes and keeping the CLI maximally simple over a more feature complete CLI library
 # like clap.
 argh = "0.1.12"
 
->>>>>>> 62fccc77
 
 [dev-dependencies]
 rstest = "0.18.2"
@@ -70,7 +67,7 @@
 [target.'cfg(not(target_arch = "wasm32"))'.dependencies]
 thetawave_storage = { path = "crates/thetawave_storage", optional = true }
 thetawave_arcade = { path = "crates/thetawave_arcade", optional = true }
-argh = { workspace = true, optional = true}
+argh = { workspace = true, optional = true }
 
 
 # optimize dev packages as we don't need them in debug version
